--- conflicted
+++ resolved
@@ -13,17 +13,13 @@
 
 
 [dependencies]
-actix = { version = "0.4.5", optional = true }
-actix-web = { version = "0.3.3", optional = true }
+actix = { version = "0.5.5", optional = true }
+actix-web = { version = "0.4.10", optional = true }
 base64 = "^0.9"
 chrono = "^0.4"
-<<<<<<< HEAD
-iron = { version = "^0.5", optional = true }
-futures = { version = "0.1.18", optional = true }
+iron = { version = "^0.6", optional = true }
+futures = { version = "^0.1", optional = true }
 lazy_static = { version = "1.0", optional = true }
-=======
-iron = { version = "^0.6", optional = true }
->>>>>>> d9729bc5
 serde = "^1.0"
 serde_derive = "^1.0"
 serde_json = "^1.0"
